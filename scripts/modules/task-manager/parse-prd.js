import fs from 'fs';
import path from 'path';
import chalk from 'chalk';
import boxen from 'boxen';
import { z } from 'zod';

import {
	log,
	writeJSON,
	enableSilentMode,
	disableSilentMode,
	isSilentMode,
	readJSON,
	findTaskById
} from '../utils.js';

import { generateObjectService } from '../ai-services-unified.js';
import { getDebugFlag } from '../config-manager.js';
import generateTaskFiles from './generate-task-files.js';
import { displayAiUsageSummary } from '../ui.js';

// Define the Zod schema for a SINGLE task object
const prdSingleTaskSchema = z.object({
	id: z.number().int().positive(),
	title: z.string().min(1),
	description: z.string().min(1),
	details: z.string().optional().default(''),
	testStrategy: z.string().optional().default(''),
	priority: z.enum(['high', 'medium', 'low']).default('medium'),
	dependencies: z.array(z.number().int().positive()).optional().default([]),
	status: z.string().optional().default('pending')
});

// Define the Zod schema for the ENTIRE expected AI response object
const prdResponseSchema = z.object({
	tasks: z.array(prdSingleTaskSchema),
	metadata: z.object({
		projectName: z.string(),
		totalTasks: z.number(),
		sourceFile: z.string(),
		generatedAt: z.string()
	})
});

/**
 * Parse a PRD file and generate tasks
 * @param {string} prdPath - Path to the PRD file
 * @param {string} tasksPath - Path to the tasks.json file
 * @param {number} numTasks - Number of tasks to generate
 * @param {Object} options - Additional options
 * @param {boolean} [options.force=false] - Whether to overwrite existing tasks.json.
 * @param {boolean} [options.append=false] - Append to existing tasks file.
 * @param {boolean} [options.research=false] - Use research model for enhanced PRD analysis.
 * @param {Object} [options.reportProgress] - Function to report progress (optional, likely unused).
 * @param {Object} [options.mcpLog] - MCP logger object (optional).
 * @param {Object} [options.session] - Session object from MCP server (optional).
 * @param {string} [options.projectRoot] - Project root path (for MCP/env fallback).
 * @param {string} [outputFormat='text'] - Output format ('text' or 'json').
 */
async function parsePRD(prdPath, tasksPath, numTasks, options = {}) {
	const {
		reportProgress,
		mcpLog,
		session,
		projectRoot,
		force = false,
		append = false,
		research = false
	} = options;
	const isMCP = !!mcpLog;
	const outputFormat = isMCP ? 'json' : 'text';

	const logFn = mcpLog
		? mcpLog
		: {
				// Wrapper for CLI
				info: (...args) => log('info', ...args),
				warn: (...args) => log('warn', ...args),
				error: (...args) => log('error', ...args),
				debug: (...args) => log('debug', ...args),
				success: (...args) => log('success', ...args)
			};

	// Create custom reporter using logFn
	const report = (message, level = 'info') => {
		// Check logFn directly
		if (logFn && typeof logFn[level] === 'function') {
			logFn[level](message);
		} else if (!isSilentMode() && outputFormat === 'text') {
			// Fallback to original log only if necessary and in CLI text mode
			log(level, message);
		}
	};

	report(
		`Parsing PRD file: ${prdPath}, Force: ${force}, Append: ${append}, Research: ${research}`
	);

	let existingTasks = [];
	let nextId = 1;
	let aiServiceResponse = null;

	try {
		// Handle file existence and overwrite/append logic
		if (fs.existsSync(tasksPath)) {
			if (append) {
				report(
					`Append mode enabled. Reading existing tasks from ${tasksPath}`,
					'info'
				);
				const existingData = readJSON(tasksPath); // Use readJSON utility
				if (existingData && Array.isArray(existingData.tasks)) {
					existingTasks = existingData.tasks;
					if (existingTasks.length > 0) {
						nextId = Math.max(...existingTasks.map((t) => t.id || 0)) + 1;
						report(
							`Found ${existingTasks.length} existing tasks. Next ID will be ${nextId}.`,
							'info'
						);
					}
				} else {
					report(
						`Could not read existing tasks from ${tasksPath} or format is invalid. Proceeding without appending.`,
						'warn'
					);
					existingTasks = []; // Reset if read fails
				}
			} else if (!force) {
				// Not appending and not forcing overwrite
				const overwriteError = new Error(
					`Output file ${tasksPath} already exists. Use --force to overwrite or --append.`
				);
				report(overwriteError.message, 'error');
				if (outputFormat === 'text') {
					console.error(chalk.red(overwriteError.message));
					process.exit(1);
				} else {
					throw overwriteError;
				}
			} else {
				// Force overwrite is true
				report(
					`Force flag enabled. Overwriting existing file: ${tasksPath}`,
					'info'
				);
			}
		}

		report(`Reading PRD content from ${prdPath}`, 'info');
		const prdContent = fs.readFileSync(prdPath, 'utf8');
		if (!prdContent) {
			throw new Error(`Input file ${prdPath} is empty or could not be read.`);
		}

		// Research-specific enhancements to the system prompt
		const researchPromptAddition = research
			? `\nBefore breaking down the PRD into tasks, you will:
1. Research and analyze the latest technologies, libraries, frameworks, and best practices that would be appropriate for this project
2. Identify any potential technical challenges, security concerns, or scalability issues not explicitly mentioned in the PRD without discarding any explicit requirements or going overboard with complexity -- always aim to provide the most direct path to implementation, avoiding over-engineering or roundabout approaches
3. Consider current industry standards and evolving trends relevant to this project (this step aims to solve LLM hallucinations and out of date information due to training data cutoff dates)
4. Evaluate alternative implementation approaches and recommend the most efficient path
5. Include specific library versions, helpful APIs, and concrete implementation guidance based on your research
6. Always aim to provide the most direct path to implementation, avoiding over-engineering or roundabout approaches

Your task breakdown should incorporate this research, resulting in more detailed implementation guidance, more accurate dependency mapping, and more precise technology recommendations than would be possible from the PRD text alone, while maintaining all explicit requirements and best practices and all details and nuances of the PRD.`
			: '';

		// Base system prompt for PRD parsing
		const systemPrompt = `You are an AI assistant specialized in analyzing Product Requirements Documents (PRDs) and generating a structured, logically ordered, dependency-aware and sequenced list of development tasks in JSON format.${researchPromptAddition}
<<<<<<< HEAD
全てのタスクの内容（title, description, details, testStrategy）は日本語で記述してください。ただし、JSONのキー名とステータス値（pending等）は英語のままにしてください。
=======

全てのタスクの内容（title, description, details, testStrategy）は日本語で記述してください。ただし、JSONのキー名とステータス値（pending等）は英語のままにしてください。

>>>>>>> 595d25cb
Analyze the provided PRD content and generate approximately ${numTasks} top-level development tasks. If the complexity or the level of detail of the PRD is high, generate more tasks relative to the complexity of the PRD
Each task should represent a logical unit of work needed to implement the requirements and focus on the most direct and effective way to implement the requirements without unnecessary complexity or overengineering. Include pseudo-code, implementation details, and test strategy for each task. Find the most up to date information to implement each task.
Assign sequential IDs starting from ${nextId}. Infer title, description, details, and test strategy for each task based *only* on the PRD content.
Set status to 'pending', dependencies to an empty array [], and priority to 'medium' initially for all tasks.
Respond ONLY with a valid JSON object containing a single key "tasks", where the value is an array of task objects adhering to the provided Zod schema. Do not include any explanation or markdown formatting.

Each task should follow this JSON structure:
{
	"id": number,
	"title": string,
	"description": string,
	"status": "pending",
	"dependencies": number[] (IDs of tasks this depends on),
	"priority": "high" | "medium" | "low",
	"details": string (implementation details),
	"testStrategy": string (validation approach)
}

Guidelines:
1. Unless complexity warrants otherwise, create exactly ${numTasks} tasks, numbered sequentially starting from ${nextId}
2. Each task should be atomic and focused on a single responsibility following the most up to date best practices and standards
3. Order tasks logically - consider dependencies and implementation sequence
4. Early tasks should focus on setup, core functionality first, then advanced features
5. Include clear validation/testing approach for each task
6. Set appropriate dependency IDs (a task can only depend on tasks with lower IDs, potentially including existing tasks with IDs less than ${nextId} if applicable)
7. Assign priority (high/medium/low) based on criticality and dependency order
8. Include detailed implementation guidance in the "details" field${research ? ', with specific libraries and version recommendations based on your research' : ''}
9. If the PRD contains specific requirements for libraries, database schemas, frameworks, tech stacks, or any other implementation details, STRICTLY ADHERE to these requirements in your task breakdown and do not discard them under any circumstance
10. Focus on filling in any gaps left by the PRD or areas that aren't fully specified, while preserving all explicit requirements
11. Always aim to provide the most direct path to implementation, avoiding over-engineering or roundabout approaches${research ? '\n12. For each task, include specific, actionable guidance based on current industry standards and best practices discovered through research' : ''}`;

		// Build user prompt with PRD content
		const userPrompt = `Here's the Product Requirements Document (PRD) to break down into approximately ${numTasks} tasks, starting IDs from ${nextId}:${research ? '\n\nRemember to thoroughly research current best practices and technologies before task breakdown to provide specific, actionable implementation details.' : ''}\n\n${prdContent}\n\n

		Return your response in this format:
{
    "tasks": [
        {
            "id": 1,
            "title": "Setup Project Repository",
            "description": "...",
            ...
        },
        ...
    ],
    "metadata": {
        "projectName": "PRD Implementation",
        "totalTasks": ${numTasks},
        "sourceFile": "${prdPath}",
        "generatedAt": "YYYY-MM-DD"
    }
}`;

		// Call the unified AI service
		report(
			`Calling AI service to generate tasks from PRD${research ? ' with research-backed analysis' : ''}...`,
			'info'
		);

		// Call generateObjectService with the CORRECT schema and additional telemetry params
		aiServiceResponse = await generateObjectService({
			role: research ? 'research' : 'main', // Use research role if flag is set
			session: session,
			projectRoot: projectRoot,
			schema: prdResponseSchema,
			objectName: 'tasks_data',
			systemPrompt: systemPrompt,
			prompt: userPrompt,
			commandName: 'parse-prd',
			outputType: isMCP ? 'mcp' : 'cli'
		});

		// Create the directory if it doesn't exist
		const tasksDir = path.dirname(tasksPath);
		if (!fs.existsSync(tasksDir)) {
			fs.mkdirSync(tasksDir, { recursive: true });
		}
		logFn.success(
			`Successfully parsed PRD via AI service${research ? ' with research-backed analysis' : ''}.`
		);

		// Validate and Process Tasks
		// const generatedData = aiServiceResponse?.mainResult?.object;

		// Robustly get the actual AI-generated object
		let generatedData = null;
		if (aiServiceResponse?.mainResult) {
			if (
				typeof aiServiceResponse.mainResult === 'object' &&
				aiServiceResponse.mainResult !== null &&
				'tasks' in aiServiceResponse.mainResult
			) {
				// If mainResult itself is the object with a 'tasks' property
				generatedData = aiServiceResponse.mainResult;
			} else if (
				typeof aiServiceResponse.mainResult.object === 'object' &&
				aiServiceResponse.mainResult.object !== null &&
				'tasks' in aiServiceResponse.mainResult.object
			) {
				// If mainResult.object is the object with a 'tasks' property
				generatedData = aiServiceResponse.mainResult.object;
			}
		}

		if (!generatedData || !Array.isArray(generatedData.tasks)) {
			logFn.error(
				`Internal Error: generateObjectService returned unexpected data structure: ${JSON.stringify(generatedData)}`
			);
			throw new Error(
				'AI service returned unexpected data structure after validation.'
			);
		}

		let currentId = nextId;
		const taskMap = new Map();
		const processedNewTasks = generatedData.tasks.map((task) => {
			const newId = currentId++;
			taskMap.set(task.id, newId);
			return {
				...task,
				id: newId,
				status: 'pending',
				priority: task.priority || 'medium',
				dependencies: Array.isArray(task.dependencies) ? task.dependencies : [],
				subtasks: []
			};
		});

		// Remap dependencies for the NEWLY processed tasks
		processedNewTasks.forEach((task) => {
			task.dependencies = task.dependencies
				.map((depId) => taskMap.get(depId)) // Map old AI ID to new sequential ID
				.filter(
					(newDepId) =>
						newDepId != null && // Must exist
						newDepId < task.id && // Must be a lower ID (could be existing or newly generated)
						(findTaskById(existingTasks, newDepId) || // Check if it exists in old tasks OR
							processedNewTasks.some((t) => t.id === newDepId)) // check if it exists in new tasks
				);
		});

		const finalTasks = append
			? [...existingTasks, ...processedNewTasks]
			: processedNewTasks;
		const outputData = { tasks: finalTasks };

		// Write the final tasks to the file
		writeJSON(tasksPath, outputData);
		report(
			`Successfully ${append ? 'appended' : 'generated'} ${processedNewTasks.length} tasks in ${tasksPath}${research ? ' with research-backed analysis' : ''}`,
			'success'
		);

		// Generate markdown task files after writing tasks.json
		await generateTaskFiles(tasksPath, path.dirname(tasksPath), { mcpLog });

		// Handle CLI output (e.g., success message)
		if (outputFormat === 'text') {
			console.log(
				boxen(
					chalk.green(
						`Successfully generated ${processedNewTasks.length} new tasks${research ? ' with research-backed analysis' : ''}. Total tasks in ${tasksPath}: ${finalTasks.length}`
					),
					{ padding: 1, borderColor: 'green', borderStyle: 'round' }
				)
			);

			console.log(
				boxen(
					chalk.white.bold('Next Steps:') +
						'\n\n' +
						`${chalk.cyan('1.')} Run ${chalk.yellow('task-master list')} to view all tasks\n` +
						`${chalk.cyan('2.')} Run ${chalk.yellow('task-master expand --id=<id>')} to break down a task into subtasks`,
					{
						padding: 1,
						borderColor: 'cyan',
						borderStyle: 'round',
						margin: { top: 1 }
					}
				)
			);

			if (aiServiceResponse && aiServiceResponse.telemetryData) {
				displayAiUsageSummary(aiServiceResponse.telemetryData, 'cli');
			}
		}

		// Return telemetry data
		return {
			success: true,
			tasksPath,
			telemetryData: aiServiceResponse?.telemetryData
		};
	} catch (error) {
		report(`Error parsing PRD: ${error.message}`, 'error');

		// Only show error UI for text output (CLI)
		if (outputFormat === 'text') {
			console.error(chalk.red(`Error: ${error.message}`));

			if (getDebugFlag(projectRoot)) {
				// Use projectRoot for debug flag check
				console.error(error);
			}

			process.exit(1);
		} else {
			throw error; // Re-throw for JSON output
		}
	}
}

export default parsePRD;<|MERGE_RESOLUTION|>--- conflicted
+++ resolved
@@ -167,13 +167,9 @@
 
 		// Base system prompt for PRD parsing
 		const systemPrompt = `You are an AI assistant specialized in analyzing Product Requirements Documents (PRDs) and generating a structured, logically ordered, dependency-aware and sequenced list of development tasks in JSON format.${researchPromptAddition}
-<<<<<<< HEAD
+
 全てのタスクの内容（title, description, details, testStrategy）は日本語で記述してください。ただし、JSONのキー名とステータス値（pending等）は英語のままにしてください。
-=======
-
-全てのタスクの内容（title, description, details, testStrategy）は日本語で記述してください。ただし、JSONのキー名とステータス値（pending等）は英語のままにしてください。
-
->>>>>>> 595d25cb
+
 Analyze the provided PRD content and generate approximately ${numTasks} top-level development tasks. If the complexity or the level of detail of the PRD is high, generate more tasks relative to the complexity of the PRD
 Each task should represent a logical unit of work needed to implement the requirements and focus on the most direct and effective way to implement the requirements without unnecessary complexity or overengineering. Include pseudo-code, implementation details, and test strategy for each task. Find the most up to date information to implement each task.
 Assign sequential IDs starting from ${nextId}. Infer title, description, details, and test strategy for each task based *only* on the PRD content.
